--- conflicted
+++ resolved
@@ -711,11 +711,7 @@
         }
     }
 
-<<<<<<< HEAD
     pub(crate) fn _at_fallible(&mut self, vert_id: VertId) -> Option<&mut VertId> {
-=======
-    pub(crate) fn at_fallible(&mut self, vert_id: VertId) -> Option<&mut VertId> {
->>>>>>> 4f57476f
         if vert_id == self.vert_ids[0] {
             return Some(&mut self.vert_ids[0]);
         } else if vert_id == self.vert_ids[1] {
