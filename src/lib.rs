--- conflicted
+++ resolved
@@ -11,20 +11,12 @@
 pub mod helpers;
 pub mod iterators;
 pub mod mesh_deleter;
-<<<<<<< HEAD
 pub mod validation;
 pub mod vert_handle;
 
 pub use algorithms::quadric_simplification;
-
-=======
-pub mod quadric_simplification;
-mod quadrics;
 pub mod queue;
-pub mod validation;
-pub mod vert_handle;
-
->>>>>>> 053e7e58
+
 use container_trait::{EdgeData, FaceData, PrimitiveContainer, RedgeContainers, VertData};
 use edge_handle::EdgeHandle;
 use face_handle::FaceHandle;
@@ -41,11 +33,7 @@
 macro_rules! define_id_struct {
     ($name:ident) => {
         #[derive(Clone, Copy, PartialEq, PartialOrd, Ord, Eq, Hash)]
-<<<<<<< HEAD
         pub struct $name(pub usize);
-=======
-        pub struct $name(usize);
->>>>>>> 053e7e58
         impl Default for $name {
             fn default() -> Self {
                 Self(ABSENT)
