--- conflicted
+++ resolved
@@ -236,161 +236,12 @@
             });
         }
 
-<<<<<<< HEAD
-        if dbg >= 12880 {
-            println!("\n{}", dbg);
-            let v1 = edge_handle.v1().data().clone();
-            let v2 = edge_handle.v2().data().clone();
-
-            println!("edge_id {:?}", edge_handle.id());
-            println!("radial loop {}", edge_handle.hedge().radial_loop().count());
-            println!("v1 edges {}", edge_handle.v1().star_edges().count());
-            println!("v2 edges {}", edge_handle.v2().star_edges().count());
-            let v1_ns: BTreeSet<_> = edge_handle.v1().neighbours().map(|v| v.id()).collect();
-            let v2_ns: BTreeSet<_> = edge_handle.v2().neighbours().map(|v| v.id()).collect();
-            println!("intersection {}", v1_ns.intersection(&v2_ns).count());
-            println!(
-                "faces1 {:?}",
-                edge_handle
-                    .v1()
-                    .incident_faces()
-                    .map(|f| f.id())
-                    .collect::<Vec<_>>()
-            );
-            println!(
-                "faces2 {:?}",
-                edge_handle
-                    .v2()
-                    .incident_faces()
-                    .map(|f| f.id())
-                    .collect::<Vec<_>>()
-            );
-
-            let mut verts = Vec::new();
-            let mut indices = Vec::new();
-            for face in edge_handle
-                .v1()
-                .incident_faces()
-                .chain(edge_handle.v2().incident_faces())
-            {
-                let n = verts.len();
-                indices.push(vec![n, n + 1, n + 2]);
-                for v in face.hedge().face_loop().map(|h| h.source().data().clone()) {
-                    verts.push(v);
-                }
-            }
-
-            let intersection = *v1_ns.intersection(&v2_ns).next().unwrap();
-            let intersection = deleter.mesh().vert_handle(intersection).data().clone();
-            ObjData::export(&vec![intersection], "intersection.obj");
-            ObjData::export(&vec![v1, v2], "last_edge.obj");
-            ObjData::export(&(&verts, &indices), "bad_faces.obj");
-
-            let broken_handle = deleter.mesh().hedge_handle(HedgeId(356376));
-            ObjData::export(
-                &vec![
-                    broken_handle.source().data().clone(),
-                    broken_handle.dest().data().clone(),
-                ],
-                "broken_hedge.obj",
-            );
-
-            let (vs, _, fs) = deleter.mesh().to_face_list();
-            tmp_export_to_obj::<_, _, R>(&vs, &fs, format!("test_{}.obj", dbg).as_str()).unwrap();
-            let state = correctness_state(deleter.mesh());
-            assert!(state == RedgeCorrectness::Correct, "{:?}", state);
-        }
-=======
-        // println!("{}", dbg);
-        // if dbg >= 4430900 {
-        //     println!("\n{}", dbg);
-        //     let v1 = edge_handle.v1().data().clone();
-        //     let v2 = edge_handle.v2().data().clone();
-
-        //     println!("edge_id {:?}", edge_handle.id());
-        //     println!("radial loop {}", edge_handle.hedge().radial_loop().count());
-        //     println!(
-        //         "face neighbours {:?}",
-        //         edge_handle
-        //             .hedge()
-        //             .radial_next()
-        //             .face_loop()
-        //             .map(|h| h.radial_loop().count())
-        //             .collect::<Vec<_>>()
-        //     );
-        //     println!("v1 edges {}", edge_handle.v1().star_edges().count());
-        //     println!("v2 edges {}", edge_handle.v2().star_edges().count());
-        //     let v1_ns: BTreeSet<_> = edge_handle.v1().neighbours().map(|v| v.id()).collect();
-        //     let v2_ns: BTreeSet<_> = edge_handle.v2().neighbours().map(|v| v.id()).collect();
-        //     println!("intersection {}", v1_ns.intersection(&v2_ns).count());
-        //     println!(
-        //         "faces1 {:?}",
-        //         edge_handle
-        //             .v1()
-        //             .incident_faces()
-        //             .map(|f| f.id())
-        //             .collect::<Vec<_>>()
-        //     );
-        //     println!(
-        //         "faces2 {:?}",
-        //         edge_handle
-        //             .v2()
-        //             .incident_faces()
-        //             .map(|f| f.id())
-        //             .collect::<Vec<_>>()
-        //     );
-
-        //     println!(
-        //         "incident boundary edges {:?} {:?}",
-        //         edge_handle.v1().count_incident_boundary_edges(),
-        //         edge_handle.v2().count_incident_boundary_edges()
-        //     );
-
-        //     let mut verts = Vec::new();
-        //     let mut indices = Vec::new();
-        //     for face in edge_handle
-        //         .v1()
-        //         .incident_faces()
-        //         .chain(edge_handle.v2().incident_faces())
-        //     {
-        //         let n = verts.len();
-        //         indices.push(vec![n, n + 1, n + 2]);
-        //         for v in face.hedge().face_loop().map(|h| h.source().data().clone()) {
-        //             verts.push(v);
-        //         }
-        //     }
-
-        //     let intersection = *v1_ns.intersection(&v2_ns).next().unwrap();
-        //     let intersection = deleter.mesh().vert_handle(intersection).data().clone();
-        //     ObjData::export(&vec![intersection], "intersection.obj");
-        //     ObjData::export(&vec![v1, v2], "last_edge.obj");
-        //     ObjData::export(&(&verts, &indices), "bad_faces.obj");
-
-        //     let (vs, _, fs) = deleter.mesh().to_face_list();
-        //     tmp_export_to_obj::<_, _, R>(&vs, &fs, format!("test_{}.obj", dbg).as_str()).unwrap();
-        //     let state = correctness_state(deleter.mesh());
-        //     assert!(state == RedgeCorrectness::Correct, "{:?}", state);
-        // }
->>>>>>> 439dada8
-
         // Compute the edge collapse and update the new position (and attributes if needed).
         let edge_handle = deleter.mesh.edge_handle(eid);
         wedges.collapse_wedge(&optimum, &edge_handle, &wedges_to_merge, &wedge_order);
         let v1 = edge_handle.v1().id();
         let v2 = edge_handle.v2().id();
         let vid = deleter.collapse_edge(eid);
-
-<<<<<<< HEAD
-        if dbg >= 12880 {
-            let state = correctness_state(deleter.mesh());
-            assert!(state == RedgeCorrectness::Correct, "{:?}", state);
-        }
-=======
-        // if dbg >= 4430900 {
-        //     let state = correctness_state(deleter.mesh());
-        //     assert!(state == RedgeCorrectness::Correct, "{:?}", state);
-        // }
->>>>>>> 439dada8
 
         let deleted = if vid == v1 {
             v2
@@ -490,7 +341,6 @@
     vert_id: VertId,
     p: &Vector3<S>,
 ) -> S
-<<<<<<< HEAD
 where
     VertData<R>: InnerSpace<S>,
     S: nalgebra::ComplexField,
@@ -551,186 +401,6 @@
     }
 }
 
-struct QueueEdgeData<S> {
-    id: EdgeId,
-    attributes: DVector<S>,
-    /// The wedges that must be merged after an edge collapse.
-    wedges_to_merge: Vec<(usize, usize)>,
-    /// The order in which the wedge attributes appear in the `attributes` vector.
-    /// Needed when reconstructing face attribute values from a wedge.
-    wedge_order: Vec<usize>,
-}
-
-impl<S> PartialEq for QueueEdgeData<S> {
-    fn eq(&self, other: &Self) -> bool {
-        self.id == other.id
-    }
-}
-
-impl<S> Eq for QueueEdgeData<S> {}
-
-impl<S> Hash for QueueEdgeData<S> {
-    fn hash<H: std::hash::Hasher>(&self, state: &mut H) {
-        self.id.hash(state);
-    }
-}
-
-/// For each vertex, compute the quadrics of its incident faces.
-fn initialize_queue<S, R>(mesh: &Redge<R>, wedges: &WedgeDS<S>) -> PQueue<QueueEdgeData<S>, S>
-=======
->>>>>>> 439dada8
-where
-    VertData<R>: InnerSpace<S>,
-    S: nalgebra::ComplexField,
-{
-<<<<<<< HEAD
-    let mut queue = PQueue::with_capacity(mesh.edge_count());
-    for edge in mesh.meta_edges() {
-        let (cost, optimum, wedges_to_merge, wedge_order) =
-            edge_cost_with_wedges_final(&edge, &wedges);
-        queue.push(
-            cost,
-            QueueEdgeData {
-                id: edge.id(),
-                attributes: optimum,
-                wedges_to_merge,
-                wedge_order,
-            },
-        );
-    }
-=======
-    let mut verts = Vec::new();
-    for vert in face.vertices() {
-        let id = vert.id();
-        let pos = if id == vert_id {
-            p.clone()
-        } else {
-            let d = vert.data().clone();
-            Vector3::new(d[0], d[1], d[2])
-        };
->>>>>>> 439dada8
-
-        verts.push(pos);
-    }
-
-    let d1 = verts[1] - verts[0];
-    let d2 = verts[2] - verts[0];
-
-    let area = S::from_real(d1.cross(&d2).norm());
-    area
-}
-
-fn sync_wedge_and_redge<R: RedgeContainers, S: RealField>(
-    vid: VertId,
-    deleted: VertId,
-    wedges: &mut WedgeDS<S>,
-    deleter: &mut MeshDeleter<R>,
-) where
-    FaceData<R>: FaceAttributeGetter<S>,
-{
-<<<<<<< HEAD
-    // If this topological operation would break the mesh, add a ludicrous cost.
-    if !edge.can_collapse() {
-        return (
-            S::from(EDGE_WEIGHT_PENALTY * 100_000_000.).unwrap(),
-            (edge.v1().data().clone() + edge.v2().data().clone()) * S::from(0.5).unwrap(),
-        );
-    }
-
-    // If the edge does not have a hedge, it's an isolated one, we REALLY should be collapsing this one.
-    if !edge.has_hedge() {
-        return (S::from(S::min_value()).unwrap(), edge.v1().data().clone());
-    }
-    // When the edge is touching the boundary but it is not in it, we must be careful to
-    // not move the boundary.
-    if edge.v1().is_in_boundary() && !edge.v2().is_in_boundary() {
-        return (
-            S::from(EDGE_WEIGHT_PENALTY).unwrap(),
-            edge.v1().data().clone(),
-        );
-    }
-    if edge.v2().is_in_boundary() && !edge.v1().is_in_boundary() {
-        return (
-            S::from(EDGE_WEIGHT_PENALTY).unwrap(),
-            edge.v2().data().clone(),
-        );
-=======
-    // Update the wedge with the new topology.
-    // All surviving faces that used to have `deleted` as a corner must now have `vid` as that corner instead.
-    for face in deleter.mesh.vert_handle(vid).incident_faces() {
-        let list = wedges.faces.get_mut(&face.id()).unwrap();
-        if list.contains_key(&deleted) {
-            let val = list.remove(&deleted).unwrap();
-            list.insert(vid, val);
-        }
->>>>>>> 439dada8
-    }
-
-    let face_ids = deleter
-        .mesh
-        .vert_handle(vid)
-        .incident_faces()
-        .map(|f| f.id())
-        .collect::<Vec<_>>();
-    for fid in face_ids {
-        let face = deleter.mesh.face_handle(fid);
-        let inner_index = face.data().inner_index(vid);
-        let wedge = wedges.wedge_from_corner(vid, face.id()).unwrap();
-        let fid = face.id();
-
-        for ai in 0..wedge.attributes.len() {
-            *deleter.mesh.face_data(fid).attribute_mut(inner_index, ai) = wedge.attributes[ai];
-        }
-<<<<<<< HEAD
-
-        quadric
-    };
-
-    let q1 = vertex_quadric(&edge.v1());
-    let q2 = vertex_quadric(&edge.v2());
-
-    let mut qe = q1 + q2;
-
-    // Add a constraint plane for boundary edges.
-    if edge.is_boundary() {
-        let n = edge.hedge().face().unit_normal();
-        let e_dir = (edge.v2().data().clone() - edge.v1().data().clone()).normalized();
-        let constraint_normal = e_dir.cross(&n);
-
-        let border_quadric = Quadric::from_plane(
-            edge.v1().data().clone(),
-            constraint_normal.normalized(),
-            S::from(constraint_normal.norm() + S::from(EDGE_WEIGHT_PENALTY * 100.).unwrap())
-                .unwrap(),
-        );
-
-        qe += border_quadric;
-=======
->>>>>>> 439dada8
-    }
-}
-
-<<<<<<< HEAD
-    qe.optimize().unwrap_or_else(|| {
-        let v1 = edge.v1().data().clone();
-        let v2 = edge.v2().data().clone();
-        let mid = (v1.clone() + v2.clone()) * S::from(0.5).unwrap();
-
-        let c1 = qe.error(v1.clone());
-        let c2 = qe.error(v2.clone());
-        let cm = qe.error(mid.clone());
-
-        let candidates = [(c1, v1), (c2, v2), (cm, mid)];
-
-        let best = candidates
-            .iter()
-            .min_by(|(a, _), (b, _)| a.total_cmp(b))
-            .unwrap()
-            .clone();
-
-        best
-    })
-=======
 struct QueueEdgeData<S> {
     id: EdgeId,
     attributes: DVector<S>,
@@ -783,7 +453,6 @@
     }
 
     queue
->>>>>>> 439dada8
 }
 
 fn edge_cost_with_wedges_final<'r, S, R: RedgeContainers>(
@@ -836,10 +505,6 @@
             .map(|e| e.id())
             .collect();
         for eid in boundary_set {
-<<<<<<< HEAD
-=======
-            println!("{:?}", eid);
->>>>>>> 439dada8
             add_phantom_plane(&edge.redge.edge_handle(eid));
         }
     }
