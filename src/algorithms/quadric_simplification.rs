use core::f32;
use core::hash::Hash;
use std::{collections::BTreeSet, ops::Mul, usize};

use crate::{
    algorithms::queue::PQueue,
    container_trait::{
        FaceAttributeGetter, FaceData, PrimitiveContainer, VertData, VertexAttributeGetter,
    },
    edge_handle::EdgeHandle,
    face_handle::{FaceHandle, FaceMetrics},
    mesh_deleter::MeshDeleter,
    validation::{correctness_state, RedgeCorrectness},
<<<<<<< HEAD
=======
    wavefront_loader::ObjData,
>>>>>>> 4f57476f
    wedge::WedgeDS,
    EdgeId, FaceId, VertId,
};
use linear_isomorphic::prelude::*;
<<<<<<< HEAD
use nalgebra::{ComplexField, DVector, Vector3};
=======
use nalgebra::{ComplexField, DMatrix, DVector, Vector3};
>>>>>>> 4f57476f
use num::{traits::float::FloatCore, Bounded, Float, Signed};
use num_traits::float::TotalOrder;

use crate::{container_trait::RedgeContainers, Redge};

const EDGE_WEIGHT_PENALTY: f32 = 10.0;

#[derive(Debug, PartialEq, Eq)]
pub enum SimplificationStrategy {
    /// Stop simplifying when no valid edges exist for preserving topology (closed meshes remain closed).
    Conservative,
    /// Do whatever it takes to simplify geoemtry for as long as there is geometry to simplify (may introduce boundaries on
    /// otherwise closed meshes).
    Aggressive,
}

#[derive(Debug, PartialEq, Eq)]
pub enum AttributeSimplification {
    NoAttributeSimplification,
    SimplifyAtributes,
}

pub struct QuadricSimplificationConfig {
    pub strategy: SimplificationStrategy,
    pub attribute_simplification: AttributeSimplification,
    pub target_face_count: usize,
}

impl Default for QuadricSimplificationConfig {
    fn default() -> Self {
        Self {
            strategy: SimplificationStrategy::Conservative,
            attribute_simplification: AttributeSimplification::NoAttributeSimplification,
            target_face_count: 10_000,
        }
    }
}

// Theory: https://www.cs.cmu.edu/~./garland/Papers/quadrics.pdf
//         https://hhoppe.com/newqem.pdf
/// Uses quadric distances to reduce the total number of edges until a target face count is reached.
pub fn quadric_simplify<S, R, L>(
    mut mesh: Redge<R>,
    config: QuadricSimplificationConfig,
    locked_vertex: L,
) -> (Redge<R>, S)
where
    R: RedgeContainers,
    S: RealField
        + nalgebra::ComplexField
        + FloatCore
        + Mul<VertData<R>, Output = VertData<R>>
        + TotalOrder
        + std::iter::Sum
        + Bounded
        + Signed,
    VertData<R>: InnerSpace<S> + VertexAttributeGetter<S>,
    FaceData<R>: FaceAttributeGetter<S>,
    L: Fn(VertId, &Redge<R>) -> bool,
{
    // Re-scale geometry for better numerical performance.
    let surface_area: S = mesh.meta_faces().map(|f| f.area()).sum();
    let mean_area = surface_area / S::from(mesh.face_count() as f64).unwrap();

    let scale = S::from(1.0).unwrap() / Float::sqrt(mean_area);
    for i in 0..mesh.vert_data.len() {
        let pos = mesh.vert_data.get(i as u64).clone();
        *mesh.vert_data.get_mut(i as u64) = pos * scale;
    }

    let mut wedges = construct_wedges(&mesh);

    let attribute_count = mesh.face_data.get(0).attribute_count();

    // Start the queue with each edge's cost.
    let mut queue = initialize_queue::<S, R>(&mesh, &wedges, attribute_count);

    let mut deleter = crate::mesh_deleter::MeshDeleter::start_deletion(mesh);

    let mut worst_cost = <S as Float>::min_value();
    while !queue.is_empty() && deleter.active_face_count() > config.target_face_count {
        let (
            cost,
            QueueEdgeData {
                id: eid,
                geometric_cost,
                attributes: optimum,
                wedges_to_merge,
                wedge_order,
            },
        ) = queue.pop().unwrap();

        let edge_handle = deleter.mesh().edge_handle(eid);

        // Skip inactive edges.
        if !edge_handle.is_active() {
            continue;
        }

        // Skip bad edges.
        let edge_handle = deleter.mesh().edge_handle(eid);
        if !edge_handle.can_collapse() {
            continue;
        }

        let mut geom_optimum = VertData::<R>::default();
        geom_optimum[0] = optimum[0];
        geom_optimum[1] = optimum[1];
        geom_optimum[2] = optimum[2];

        if collapse_would_flip_normal(&edge_handle, &geom_optimum) {
            continue;
        }

        debug_assert!(cost >= S::from(0.).unwrap());
        worst_cost = Float::max(worst_cost, geometric_cost);

        let edge_handle = deleter.mesh().edge_handle(eid);
        // Remove all edges that touch the current edge from the queue.
        for e in edge_handle
            .v1()
            .star_edges()
            .chain(edge_handle.v1().link_edges())
            .chain(edge_handle.v2().star_edges())
            .chain(edge_handle.v2().link_edges())
        {
            queue.remove(QueueEdgeData {
                id: e.id(),
                geometric_cost: S::default(),
                attributes: DVector::default(),
                wedge_order: Vec::new(),
                wedges_to_merge: Vec::new(),
            });
        }

<<<<<<< HEAD
        // if dbg < 200 {
        //     let (vs, fs, _) = deleter.mesh.to_face_list();
        //     ObjData::export(&(&vs, &fs), format!("step_{}.obj", dbg).as_str());

        //     let state = correctness_state(deleter.mesh());
        //     assert!(state == RedgeCorrectness::Correct);
        // }

        // Compute the edge collapse and update the new position (and attributes if needed).
        let edge_handle = deleter.mesh.edge_handle(eid);
=======
        // Compute the edge collapse and update the new position (and attributes if needed).
        let edge_handle = deleter.mesh.edge_handle(eid);

>>>>>>> 4f57476f
        wedges.collapse_wedge(
            &optimum,
            &edge_handle,
            &wedges_to_merge,
            &wedge_order,
            attribute_count,
        );
        let v1 = edge_handle.v1().id();
        let v2 = edge_handle.v2().id();
<<<<<<< HEAD
        let vid = deleter.collapse_edge_and_fix(eid);
        // let vid = deleter.collapse_edge(eid);
=======
        let vid = deleter.collapse_edge_and_fix_exp(eid);
>>>>>>> 4f57476f

        let deleted = if vid == v1 {
            v2
        } else if vid == v2 {
            v1
        } else {
            unreachable!("Somehow the new vertex after an edge collapse is not one of the original edge vertices.")
        };

        deleter.update_face_corners(vid);
        sync_wedge_and_redge(vid, deleted, &mut wedges, &mut deleter);

        deleter.mesh().vert_data(vid)[0] = optimum[0];
        deleter.mesh().vert_data(vid)[1] = optimum[1];
        deleter.mesh().vert_data(vid)[2] = optimum[2];

        let faces: Vec<_> = deleter
            .mesh()
            .vert_handle(vid)
            .incident_faces()
            .map(|f| f.id())
            .collect();

        // We just changed the face connectivity by an edge collapse, so
        // we must update the vertex indices of the relevant faces.
        for fid in &faces {
            let data = deleter.mesh.face_data.get_mut(fid.to_index() as u64);
            let vids = data.attribute_vertices_mut().to_vec();

            let face = deleter.mesh.face_handle(*fid);
            let updated: Vec<_> = face.hedge().face_loop().map(|h| h.source().id()).collect();
            // If we find a mismatched vertex index, we need to update the face.
            if let Some(mismatched) = vids.iter().position(|id| !updated.contains(&id)) {
                let data = deleter.mesh.face_data.get_mut(fid.to_index() as u64);
                data.attribute_vertices_mut()[mismatched] = vid;
            }
        }

        let vn = deleter.mesh.vert_handle(vid);
        let edges: Vec<_> = vn
            .star_edges()
            .chain(vn.link_edges())
            .map(|e| e.id())
            .collect();
<<<<<<< HEAD

        // The vertex could have no good neighbourhood. Consider for example
        // collapsing an edge in an isolated triangle. In these cases,
        // remove the geometry and move on.
        match edges.len() {
            0 => {
                deleter.remove_vert(vid);
                continue;
            }
            1 => {
                deleter.remove_edge(edges[0]);
                continue;
            }
            _ => {}
        }

        for eid in edges {
            let e = deleter.mesh.edge_handle(eid);
            assert!(e.is_active());

            let (mut cost, optimum, wedges_to_merge, wedge_order) =
=======

        // The vertex could have no good neighbourhood. Consider for example
        // collapsing an edge in an isolated triangle. In these cases,
        // remove the geometry and move on.
        match edges.len() {
            0 => {
                deleter.remove_vert(vid);
                continue;
            }
            1 => {
                deleter.remove_edge(edges[0]);
                continue;
            }
            _ => {}
        }

        for eid in edges {
            let e = deleter.mesh.edge_handle(eid);
            assert!(e.is_active());

            let (mut cost, geom_cost, optimum, wedges_to_merge, wedge_order) =
>>>>>>> 4f57476f
                edge_cost_with_wedges(&e, &wedges, attribute_count);

            let [v1, v2] = e.vertex_ids();
            if locked_vertex(v1, &deleter.mesh) || locked_vertex(v2, &deleter.mesh) {
                cost += S::from(EDGE_WEIGHT_PENALTY * 100.).unwrap();
            }

            queue.push(
                cost,
                QueueEdgeData {
                    id: e.id(),
                    geometric_cost: geom_cost,
                    attributes: optimum,
                    wedges_to_merge,
                    wedge_order,
                },
            );
        }
    }

    // Doing edge collapse after a certain point is very challenging, as a compromise,
    // if we reach here and we need a smaller mesh, we will just delete faces, if anyone wants
    // to try making an edge collapse that works no matter the situation you have my blessing.
    while deleter.active_face_count() > config.target_face_count
        && config.strategy == SimplificationStrategy::Aggressive
    {
        let face = deleter.mesh.faces_meta.iter().find(|f| f.is_active);
        if let Some(f) = face {
            deleter.remove_face(f.id);
        }
    }

    for i in 0..deleter.mesh.vert_data.len() {
        let pos = deleter.mesh.vert_data.get(i as u64).clone();
        *deleter.mesh.vert_data.get_mut(i as u64) = pos * (S::from(1.0).unwrap() / scale);
    }

    let (vert_frag, ..) = deleter.compute_fragmentation_maps();
    let mut res = deleter.end_deletion();
    debug_assert!(correctness_state(&res) == RedgeCorrectness::Correct);

    // Update face connectivity upon termination.
    for face in 0..res.face_count() {
        let f = res.face_data.get_mut(face as u64);
        for v in f.attribute_vertices_mut() {
            *v = VertId(*vert_frag.get(&*v).unwrap());
        }
    }

    (res, worst_cost)
}

fn face_area_after<'r, R: RedgeContainers, S: RealField>(
    face: &FaceHandle<'r, R>,
    vert_id: VertId,
    p: &Vector3<S>,
) -> S
where
    VertData<R>: InnerSpace<S>,
    S: nalgebra::ComplexField,
{
    let mut verts = Vec::new();
    for vert in face.vertices() {
        let id = vert.id();
        let pos = if id == vert_id {
            p.clone()
        } else {
            let d = vert.data().clone();
            Vector3::new(d[0], d[1], d[2])
        };

        verts.push(pos);
    }

    let d1 = verts[1] - verts[0];
    let d2 = verts[2] - verts[0];

    let area = S::from_real(d1.cross(&d2).norm());
    area
}

fn sync_wedge_and_redge<R: RedgeContainers, S: RealField>(
    vid: VertId,
    deleted: VertId,
    wedges: &mut WedgeDS<S>,
    deleter: &mut MeshDeleter<R>,
) where
    FaceData<R>: FaceAttributeGetter<S>,
{
    // Update the wedge with the new topology.
    // All surviving faces that used to have `deleted` as a corner must now have `vid` as that corner instead.
    for face in deleter.mesh.vert_handle(vid).incident_faces() {
        let list = wedges.faces.get_mut(&face.id()).unwrap();
        if list.contains_key(&deleted) {
            let val = list.remove(&deleted).unwrap();
            list.insert(vid, val);
        }
    }

    let face_ids = deleter
        .mesh
        .vert_handle(vid)
        .incident_faces()
        .map(|f| f.id())
        .collect::<Vec<_>>();
    for fid in face_ids {
        let face = deleter.mesh.face_handle(fid);
        let inner_index = face.data().inner_index(vid);
        let wedge = wedges.wedge_from_corner(vid, face.id()).unwrap();
        let fid = face.id();

        for ai in 0..wedge.attributes.len() {
            *deleter.mesh.face_data(fid).attribute_mut(inner_index, ai) = wedge.attributes[ai];
        }
    }
}

struct QueueEdgeData<S> {
    id: EdgeId,
    geometric_cost: S,
    attributes: DVector<S>,
    /// The wedges that must be merged after an edge collapse.
    wedges_to_merge: Vec<(usize, usize)>,
    /// The order in which the wedge attributes appear in the `attributes` vector.
    /// Needed when reconstructing face attribute values from a wedge.
    wedge_order: Vec<usize>,
}

impl<S> PartialEq for QueueEdgeData<S> {
    fn eq(&self, other: &Self) -> bool {
        self.id == other.id
    }
}

impl<S> Eq for QueueEdgeData<S> {}

impl<S> Hash for QueueEdgeData<S> {
    fn hash<H: std::hash::Hasher>(&self, state: &mut H) {
        self.id.hash(state);
    }
}

/// For each vertex, compute the quadrics of its incident faces.
fn initialize_queue<S, R>(
    mesh: &Redge<R>,
    wedges: &WedgeDS<S>,
    attribute_count: usize,
) -> PQueue<QueueEdgeData<S>, S>
where
    R: RedgeContainers,
    S: FloatCore
        + RealField
        + nalgebra::ComplexField
        + Mul<VertData<R>, Output = VertData<R>>
        + TotalOrder,
    VertData<R>: InnerSpace<S> + VertexAttributeGetter<S>,
    FaceData<R>: FaceAttributeGetter<S>,
{
    let mut queue = PQueue::with_capacity(mesh.edge_count());
    for edge in mesh.meta_edges() {
<<<<<<< HEAD
        let (cost, optimum, wedges_to_merge, wedge_order) =
=======
        let (cost, geom_cost, optimum, wedges_to_merge, wedge_order) =
>>>>>>> 4f57476f
            edge_cost_with_wedges(&edge, &wedges, attribute_count);
        queue.push(
            cost,
            QueueEdgeData {
                id: edge.id(),
                geometric_cost: geom_cost,
                attributes: optimum,
                wedges_to_merge,
                wedge_order,
            },
        );
    }

    queue
}

fn edge_cost_with_wedges<'r, S, R: RedgeContainers>(
    edge: &EdgeHandle<'r, R>,
    wedges: &WedgeDS<S>,
    attribute_count: usize,
<<<<<<< HEAD
) -> (S, nalgebra::DVector<S>, Vec<(usize, usize)>, Vec<usize>)
=======
) -> (S, S, nalgebra::DVector<S>, Vec<(usize, usize)>, Vec<usize>)
>>>>>>> 4f57476f
where
    S: RealField + Mul<VertData<R>, Output = VertData<R>> + ComplexField,
    VertData<R>: InnerSpace<S> + VertexAttributeGetter<S>,
    FaceData<R>: FaceAttributeGetter<S>,
{
<<<<<<< HEAD
    let (mut q, mut b, mut final_d, wedges_to_merge, wedge_order) =
        wedges.wedge_quadric(edge, attribute_count);

    let boundary_penalty = S::from(EDGE_WEIGHT_PENALTY).unwrap();

    // Add a constraint planes for boundary edges.
    if edge.is_boundary() && edge.has_hedge() {
        let mut add_phantom_plane = |e: &EdgeHandle<'r, R>| {
=======
    let (mut q, mut b, mut final_d, geom_q, geom_b, geom_d, wedges_to_merge, wedge_order) =
        wedges.wedge_quadric(edge, attribute_count);

    let mut add_phantom_plane =
        |e: &EdgeHandle<'r, R>, q: &mut DMatrix<S>, b: &mut DVector<S>, w: S| {
>>>>>>> 4f57476f
            let n = e.hedge().face().unit_normal();
            let e_dir = (e.v2().data().clone() - e.v1().data().clone()).normalized();
            let constraint_normal = e_dir.cross(&n);

            let n = nalgebra::Vector3::new(
                constraint_normal[0],
                constraint_normal[1],
                constraint_normal[2],
            );
            let nn = n * n.transpose();
            let p = e.v1().data().clone();
            let p = nalgebra::Vector3::new(p[0], p[1], p[2]);
            let d = -p.dot(&n);

            let mut top_left = q.view_mut((0, 0), (3, 3));
            let mut top_three = b.rows_mut(0, 3);

            top_left += nn * w;
            top_three += n * d * w;
            final_d += d * d * w;
        };

    // Add constraint planes for boundary edges.
    if edge.is_boundary() && edge.has_hedge() {
        // For each boundary edge that touches our active edge, we want
        // the final point to approximate the original boundary conditions as much as possible.
        // So add a phantom plane for each such edge, to nudge the final
        // edge position towards the boundary.
        let boundary_set: BTreeSet<_> = edge
            .v1()
            .star_edges()
            .chain(edge.v2().star_edges())
            .filter(|e| e.is_boundary() && e.has_hedge())
            .map(|e| e.id())
            .collect();
        for eid in boundary_set {
<<<<<<< HEAD
            add_phantom_plane(&edge.redge.edge_handle(eid));
=======
            add_phantom_plane(
                &edge.redge.edge_handle(eid),
                &mut q,
                &mut b,
                S::from(0.000001).unwrap(),
            );
>>>>>>> 4f57476f
        }
    }

    // When the edge is touching the boundary but it is not in it, we must be careful to
    // not move the boundary.
    let v1_is_fixed = edge.v1().is_in_boundary() && !edge.v2().is_in_boundary();
    let v2_is_fixed = edge.v2().is_in_boundary() && !edge.v1().is_in_boundary();

    let epsilon = 0.0001;
    let mut solve = |q: &mut DMatrix<S>, b: &mut DVector<S>| {
        let det = q.determinant();

        // Paolo Cignoni recommended that in cases where the quadrics are degenerate, we add
        // ghost planes which are orthogonal to the edges surrounding the collapsing edge.
        if det < S::from(epsilon).unwrap() {
            for e in edge.v1().star_edges().chain(edge.v2().star_edges()) {
                if !e.has_hedge() {
                    continue;
                }
                // TODO: maybe this should be proportional to the BB of the mesh or the average edge length.
                // instead of a cosntant value.
                add_phantom_plane(&e, q, b, S::from(0.00000001).unwrap());
            }
        }
        // Update the determinant.
        let det = q.determinant();

        // Safety check to prevent numerical problems when solving the system.
        if Float::abs(det) <= S::from(epsilon).unwrap() || v1_is_fixed || v2_is_fixed {
            return None;
        }
        if let Some(system) = q.clone().cholesky() {
            Some(system.solve(&-b.clone()))
        } else {
            None
        }
    };

    let (mut optimal, mut cost) = match solve(&mut q, &mut b) {
        Some(optimal) => {
            let cost = (optimal.transpose() * &q * &optimal
                + b.transpose() * &optimal * S::from(2.).unwrap())[0]
                + final_d;

            (optimal, cost)
        }
        // If we could not solve the prior system then we will cheat a little bit and solve an easier one.
        None => {
            let mut target =
                (edge.v1().data().clone() + edge.v2().data().clone()) * S::from(0.5).unwrap();

            if v1_is_fixed {
                target = edge.v1().data().clone();
            }
            if v2_is_fixed {
                target = edge.v2().data().clone();
            }
            let mut res = DVector::zeros(q.nrows());

            let wedges1 = wedges.vertex_wedges(&edge.v1());
            let wedges2 = wedges.vertex_wedges(&edge.v2());
            // Penalize collapsing edges with larger numbers of incident wedges at their endpoints.
            let total_wedges = wedges1.len() + wedges2.len();
            let is_boundary = edge.v1().is_in_boundary() || edge.v2().is_in_boundary();

            res[0] = target[0];
            res[1] = target[1];
            res[2] = target[2];

            let p = nalgebra::Vector3::new(target[0], target[1], target[2]);

            let b_low = b.rows(3, b.nrows() - 3);
            let q_left_low = q.view((3, 0), (q.nrows() - 3, 3));

            let mut diag = q.view((3, 3), (q.nrows() - 3, q.ncols() - 3)).into_owned();
            for i in 0..diag.ncols() {
                diag[(i, i)] = S::from(1.0).unwrap() / diag[(i, i)];
            }

            let s = diag * (-b_low - q_left_low * p);
            assert!(s.len() == res.len() - 3);
            for i in 3..res.len() {
                res[i] = s[i - 3];
            }

            let mut cost = (res.transpose() * &q * &res
                + b.transpose() * &res * S::from(2.).unwrap())[0]
                + final_d;

            if !cost.is_finite() {
                cost = S::from(0.).unwrap();
            }

            (
                res,
                cost + S::from(
                    (total_wedges as f32 + is_boundary as u8 as f32 * 10.) * EDGE_WEIGHT_PENALTY,
                )
                .unwrap(),
            )
        }
    };

    // If the optimum is very far away from the midpoint, it's likely that we had numerical issues in our matrix.
    // so set to the midpoint to be safe.
    let p = Vector3::new(optimal[0], optimal[1], optimal[2]);
<<<<<<< HEAD
=======
    let mid = (edge.v1().data().clone() + edge.v2().data().clone()) * S::from(0.5).unwrap();
    let mid = Vector3::new(mid[0], mid[1], mid[2]);
    let v1 = edge.v1().data().clone();
    let v1 = Vector3::new(v1[0], v1[1], v1[2]);
    let v2 = edge.v2().data().clone();
    let v2 = Vector3::new(v2[0], v2[1], v2[2]);
    if (p - mid).norm() > (v1 - v2).norm() * S::from(4.).unwrap().real() {
        optimal[0] = mid[0];
        optimal[1] = mid[1];
        optimal[2] = mid[2];

        cost = (optimal.transpose() * &q * &optimal
            + b.transpose() * &optimal * S::from(2.).unwrap())[0]
            + final_d;

        if !cost.is_finite() {
            cost = S::from(0.).unwrap();
        }
    }

    // See if any of the faces becomes degenerate (i.e. area of 0).
>>>>>>> 4f57476f
    let f1 = if edge.has_hedge() {
        edge.hedge().face().id()
    } else {
        FaceId::ABSENT
    };
    let f2 = if edge.has_hedge() {
        edge.hedge().radial_next().face().id()
    } else {
        FaceId::ABSENT
    };
    for face in edge
        .v1()
        .incident_faces()
        .filter(|f| f.id() != f1 && f.id() != f2)
    {
        let post_area = face_area_after(&face, edge.v1().id(), &p);
        if post_area < S::from(f32::EPSILON * 10.).unwrap() {
            cost += S::from(EDGE_WEIGHT_PENALTY * EDGE_WEIGHT_PENALTY).unwrap();
        }
    }
    for face in edge
        .v2()
        .incident_faces()
        .filter(|f| f.id() != f1 && f.id() != f2)
    {
        let post_area = face_area_after(&face, edge.v2().id(), &p);
        if post_area < S::from(f32::EPSILON * 10.).unwrap() {
            cost += S::from(EDGE_WEIGHT_PENALTY * EDGE_WEIGHT_PENALTY).unwrap();
        }
    }

    let boundary_penalty = S::from(EDGE_WEIGHT_PENALTY).unwrap();
    assert!(cost.is_finite());
    let boundary_test =
        edge.is_boundary() || edge.v1().is_in_boundary() || edge.v2().is_in_boundary();
    let geom_cost =
        (optimal.fixed_rows::<3>(0).transpose() * &geom_q * &optimal.fixed_rows::<3>(0)
            + geom_b.transpose() * &optimal.fixed_rows::<3>(0) * S::from(2.).unwrap())[0]
            + geom_d;
    (
        cost + S::from(boundary_test as u8 as f32).unwrap() * boundary_penalty,
        geom_cost,
        optimal,
        wedges_to_merge,
        wedge_order,
    )
}

/// Test if an edge collapse would flip the direction of a face normal.
fn collapse_would_flip_normal<'r, R, S>(edge: &EdgeHandle<'r, R>, new_pos: &VertData<R>) -> bool
where
    R: RedgeContainers,
    S: FloatCore + RealField + nalgebra::ComplexField,
    VertData<R>: InnerSpace<S>,
{
    if !edge.has_hedge() {
        return false;
    }
    // These are all the faces adjacent to the edge.
    let mut adjacent_faces: BTreeSet<_> = edge.v1().incident_faces().map(|f| f.id()).collect();
    adjacent_faces.extend(edge.v2().incident_faces().map(|f| f.id()));

    // Remove from the adjacent faces those that will be deleted by the edge collapse.
    for f in edge.hedge().radial_loop().map(|h| h.face().id()) {
        adjacent_faces.remove(&f);
    }

    let get_normal = |p: &VertData<R>, pp: &VertData<R>, pn: &VertData<R>| {
        let e1 = pn.clone() - p.clone();
        let e2 = pp.clone() - p.clone();

        e1.cross(&e2)
    };

    // For each surviving face, see if the new point will flip its orientation.
    let [v1, v2] = edge.vertex_ids();
    for f in adjacent_faces {
        let face = edge.redge.face_handle(f);
        let hedge_at_point = face
            .hedge()
            .face_loop()
            .find(|h| h.source().id() == v1 || h.source().id() == v2)
            .expect("Internal error: the topology of the redge is broken.")
            .id();

        let hedge_at_point = edge.redge.hedge_handle(hedge_at_point);

        let p = hedge_at_point.source().data().clone();
        let pn = hedge_at_point.face_next().source().data().clone();
        let pp = hedge_at_point.face_prev().source().data().clone();

        let current_normal = get_normal(&p, &pp, &pn).normalized();
        let new_normal = get_normal(&new_pos, &pp, &pn).normalized();

        if new_normal.dot(&current_normal) <= S::from(0.0).unwrap() {
            return true;
        }
    }

    false
}

fn construct_wedges<S, R>(mesh: &Redge<R>) -> WedgeDS<S>
where
    R: RedgeContainers,
    S: RealField
        + nalgebra::ComplexField
        + FloatCore
        + Mul<VertData<R>, Output = VertData<R>>
        + TotalOrder
        + std::iter::Sum,
    VertData<R>: InnerSpace<S> + VertexAttributeGetter<S>,
    FaceData<R>: FaceAttributeGetter<S>,
{
    let mut wedges_n = WedgeDS::new();
    for face in mesh.meta_faces() {
        wedges_n.insert_face_attributes(face);
    }

    wedges_n
}

#[cfg(test)]
mod tests {
    use std::time::Instant;

    use nalgebra::Vector3;

    use crate::wavefront_loader::ObjData;

    use super::*;

    #[test]
    fn test_quadric_simplification_closed() {
        let ObjData {
            vertices,
            vertex_face_indices,
            ..
        } = ObjData::from_disk_file("assets/stanford_dragon.obj");
        // ObjData::from_disk_file("assets/loop_cube.obj");

        let vertices: Vec<_> = vertices
            .into_iter()
            .map(|v| Vector3::new(v[0], v[1], v[2]))
            .collect();

        let redge = Redge::<(_, _, _)>::new(
            vertices,
            (),
            (),
            vertex_face_indices
                .iter()
                .map(|f| f.iter().map(|&i| i as usize)),
        );

        let (redge, _cost) = quadric_simplify(
            redge,
            QuadricSimplificationConfig {
                strategy: SimplificationStrategy::Aggressive,
                attribute_simplification: AttributeSimplification::NoAttributeSimplification,
                target_face_count: 0,
            },
            |_, _| false,
        );

        let (vs, fs, _) = redge.to_face_list();
        ObjData::export(&(&vs, &fs), "out/simplified_closed.obj");
    }

    #[test]
    fn test_quadric_simplification_boundary() {
        let ObjData {
            vertices,
            vertex_face_indices,
            ..
        } = ObjData::from_disk_file("assets/flat_donut.obj");

        let vertices: Vec<_> = vertices
            .into_iter()
            .map(|v| Vector3::new(v[0], v[1], v[2]))
            .collect();

        let redge = Redge::<(_, _, _)>::new(
            vertices,
            (),
            (),
            vertex_face_indices
                .iter()
                .map(|f| f.iter().map(|&i| i as usize)),
        );

        let start = Instant::now();
        let (redge, _cost) = quadric_simplify(
            redge,
            QuadricSimplificationConfig {
                strategy: SimplificationStrategy::Aggressive,
                attribute_simplification: AttributeSimplification::NoAttributeSimplification,
                target_face_count: 0,
            },
            |_, _| false,
        );
        let duration = start.elapsed();
        println!("Time elapsed in simplification is: {:?}", duration);

        let (vs, fs, _) = redge.to_face_list();
        ObjData::export(&(&vs, &fs), "out/simplified_flat_donut.obj");
    }
}<|MERGE_RESOLUTION|>--- conflicted
+++ resolved
@@ -11,23 +11,16 @@
     face_handle::{FaceHandle, FaceMetrics},
     mesh_deleter::MeshDeleter,
     validation::{correctness_state, RedgeCorrectness},
-<<<<<<< HEAD
-=======
-    wavefront_loader::ObjData,
->>>>>>> 4f57476f
     wedge::WedgeDS,
     EdgeId, FaceId, VertId,
 };
+use crate::{container_trait::RedgeContainers, Redge};
 use linear_isomorphic::prelude::*;
-<<<<<<< HEAD
-use nalgebra::{ComplexField, DVector, Vector3};
-=======
 use nalgebra::{ComplexField, DMatrix, DVector, Vector3};
->>>>>>> 4f57476f
-use num::{traits::float::FloatCore, Bounded, Float, Signed};
-use num_traits::float::TotalOrder;
-
-use crate::{container_trait::RedgeContainers, Redge};
+use num_traits::{
+    float::{FloatCore, TotalOrder},
+    Bounded, Float, Signed,
+};
 
 const EDGE_WEIGHT_PENALTY: f32 = 10.0;
 
@@ -159,22 +152,9 @@
             });
         }
 
-<<<<<<< HEAD
-        // if dbg < 200 {
-        //     let (vs, fs, _) = deleter.mesh.to_face_list();
-        //     ObjData::export(&(&vs, &fs), format!("step_{}.obj", dbg).as_str());
-
-        //     let state = correctness_state(deleter.mesh());
-        //     assert!(state == RedgeCorrectness::Correct);
-        // }
-
         // Compute the edge collapse and update the new position (and attributes if needed).
         let edge_handle = deleter.mesh.edge_handle(eid);
-=======
-        // Compute the edge collapse and update the new position (and attributes if needed).
-        let edge_handle = deleter.mesh.edge_handle(eid);
-
->>>>>>> 4f57476f
+
         wedges.collapse_wedge(
             &optimum,
             &edge_handle,
@@ -184,12 +164,8 @@
         );
         let v1 = edge_handle.v1().id();
         let v2 = edge_handle.v2().id();
-<<<<<<< HEAD
+
         let vid = deleter.collapse_edge_and_fix(eid);
-        // let vid = deleter.collapse_edge(eid);
-=======
-        let vid = deleter.collapse_edge_and_fix_exp(eid);
->>>>>>> 4f57476f
 
         let deleted = if vid == v1 {
             v2
@@ -234,7 +210,6 @@
             .chain(vn.link_edges())
             .map(|e| e.id())
             .collect();
-<<<<<<< HEAD
 
         // The vertex could have no good neighbourhood. Consider for example
         // collapsing an edge in an isolated triangle. In these cases,
@@ -255,30 +230,7 @@
             let e = deleter.mesh.edge_handle(eid);
             assert!(e.is_active());
 
-            let (mut cost, optimum, wedges_to_merge, wedge_order) =
-=======
-
-        // The vertex could have no good neighbourhood. Consider for example
-        // collapsing an edge in an isolated triangle. In these cases,
-        // remove the geometry and move on.
-        match edges.len() {
-            0 => {
-                deleter.remove_vert(vid);
-                continue;
-            }
-            1 => {
-                deleter.remove_edge(edges[0]);
-                continue;
-            }
-            _ => {}
-        }
-
-        for eid in edges {
-            let e = deleter.mesh.edge_handle(eid);
-            assert!(e.is_active());
-
             let (mut cost, geom_cost, optimum, wedges_to_merge, wedge_order) =
->>>>>>> 4f57476f
                 edge_cost_with_wedges(&e, &wedges, attribute_count);
 
             let [v1, v2] = e.vertex_ids();
@@ -439,11 +391,7 @@
 {
     let mut queue = PQueue::with_capacity(mesh.edge_count());
     for edge in mesh.meta_edges() {
-<<<<<<< HEAD
-        let (cost, optimum, wedges_to_merge, wedge_order) =
-=======
         let (cost, geom_cost, optimum, wedges_to_merge, wedge_order) =
->>>>>>> 4f57476f
             edge_cost_with_wedges(&edge, &wedges, attribute_count);
         queue.push(
             cost,
@@ -464,32 +412,17 @@
     edge: &EdgeHandle<'r, R>,
     wedges: &WedgeDS<S>,
     attribute_count: usize,
-<<<<<<< HEAD
-) -> (S, nalgebra::DVector<S>, Vec<(usize, usize)>, Vec<usize>)
-=======
 ) -> (S, S, nalgebra::DVector<S>, Vec<(usize, usize)>, Vec<usize>)
->>>>>>> 4f57476f
 where
     S: RealField + Mul<VertData<R>, Output = VertData<R>> + ComplexField,
     VertData<R>: InnerSpace<S> + VertexAttributeGetter<S>,
     FaceData<R>: FaceAttributeGetter<S>,
 {
-<<<<<<< HEAD
-    let (mut q, mut b, mut final_d, wedges_to_merge, wedge_order) =
-        wedges.wedge_quadric(edge, attribute_count);
-
-    let boundary_penalty = S::from(EDGE_WEIGHT_PENALTY).unwrap();
-
-    // Add a constraint planes for boundary edges.
-    if edge.is_boundary() && edge.has_hedge() {
-        let mut add_phantom_plane = |e: &EdgeHandle<'r, R>| {
-=======
     let (mut q, mut b, mut final_d, geom_q, geom_b, geom_d, wedges_to_merge, wedge_order) =
         wedges.wedge_quadric(edge, attribute_count);
 
     let mut add_phantom_plane =
         |e: &EdgeHandle<'r, R>, q: &mut DMatrix<S>, b: &mut DVector<S>, w: S| {
->>>>>>> 4f57476f
             let n = e.hedge().face().unit_normal();
             let e_dir = (e.v2().data().clone() - e.v1().data().clone()).normalized();
             let constraint_normal = e_dir.cross(&n);
@@ -526,16 +459,12 @@
             .map(|e| e.id())
             .collect();
         for eid in boundary_set {
-<<<<<<< HEAD
-            add_phantom_plane(&edge.redge.edge_handle(eid));
-=======
             add_phantom_plane(
                 &edge.redge.edge_handle(eid),
                 &mut q,
                 &mut b,
                 S::from(0.000001).unwrap(),
             );
->>>>>>> 4f57476f
         }
     }
 
@@ -642,8 +571,7 @@
     // If the optimum is very far away from the midpoint, it's likely that we had numerical issues in our matrix.
     // so set to the midpoint to be safe.
     let p = Vector3::new(optimal[0], optimal[1], optimal[2]);
-<<<<<<< HEAD
-=======
+
     let mid = (edge.v1().data().clone() + edge.v2().data().clone()) * S::from(0.5).unwrap();
     let mid = Vector3::new(mid[0], mid[1], mid[2]);
     let v1 = edge.v1().data().clone();
@@ -665,7 +593,6 @@
     }
 
     // See if any of the faces becomes degenerate (i.e. area of 0).
->>>>>>> 4f57476f
     let f1 = if edge.has_hedge() {
         edge.hedge().face().id()
     } else {
