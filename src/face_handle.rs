use container_trait::{FaceData, RedgeContainers};
use iterators::{FaceLoopHedgeIter, FaceVertIterator};
use linear_isomorphic::prelude::*;
use std::collections::{BTreeSet, HashSet};
use std::fmt::Debug;

use crate::hedge_handle::HedgeHandle;
use crate::vert_handle::VertHandle;

use crate::{container_trait::PrimitiveContainer, Redge};

use crate::*;

pub struct FaceHandle<'r, R: RedgeContainers> {
    id: FaceId,
    pub(crate) redge: &'r Redge<R>,
}

impl<'r, R: RedgeContainers> FaceHandle<'r, R> {
    pub(crate) fn new(id: FaceId, redge: &'r Redge<R>) -> Self {
        debug_assert!(!id.is_absent());
        Self { id, redge }
    }

    pub fn id(&self) -> FaceId {
        self.id
    }

    pub fn hedge(&self) -> HedgeHandle<'r, R> {
        HedgeHandle::new(self.metadata().hedge_id, self.redge)
    }

    pub fn data(&self) -> &FaceData<R> {
        self.redge.face_data.get(self.id.to_index() as u64)
    }

    pub fn is_active(&self) -> bool {
        self.metadata().is_active
    }

    fn metadata(&self) -> &FaceMetaData {
        &self.redge.faces_meta[self.id.to_index()]
    }

    #[inline]
    pub fn vertices(&'r self) -> impl Iterator<Item = VertHandle<'r, R>> + '_ {
        FaceVertIterator {
            _redge: self.redge,
            face_loop: FaceLoopHedgeIter::new(self.hedge().id(), self.redge),
        }
    }

    #[inline]
    pub fn vertex_ids(&'r self) -> impl Iterator<Item = VertId> + '_ {
        self.vertices().map(|v| v.id())
    }

    #[inline]
    pub fn vertex_by_handle(&'r self, vid: VertId) -> Option<VertHandle<'r, R>> {
        if self.hedge().face_loop().any(|h| h.source().id() == vid) {
            return Some(self.redge.vert_handle(vid));
        }

        None
    }

<<<<<<< HEAD
=======
    #[inline]
    pub fn is_isolated(&'r self) -> bool {
        self.hedge()
            .face_loop()
            .all(|h| h.radial_loop().count() == 1)
    }

>>>>>>> 439dada8
    /// Count the number of sides in the face.
    pub fn side_count(&self) -> usize {
        self.hedge().face_loop().count()
    }

    /// Inspects the face for topological degeneracies such as a face with two sides or
    /// two faces sharing more than two vertices.
    pub fn check_degeneracies(&self) -> FaceDegeneracies {
        match self.side_count() {
            0 => panic!("Encountered a face with no sides."),
            1 => return FaceDegeneracies::Monogon,
            2 => return FaceDegeneracies::Digon,
            _ => {}
        }

        let s0: BTreeSet<_> = self.vertex_ids().collect();

        for h in self.hedge().face_loop() {
            for hedge in h.radial_loop().filter(|o| o.id() != h.id()) {
                let s1: BTreeSet<_> = hedge.face().vertex_ids().collect();

                let intersect = s0.intersection(&s1);
                if intersect.count() > 2 {
                    return FaceDegeneracies::Doppelganger;
                }
            }
        }

        FaceDegeneracies::None
    }
}

#[derive(Debug, Clone, PartialEq, Eq)]
pub enum FaceDegeneracies {
    None,
    /// Two sides.
    Digon,
    /// One side.
    Monogon,
    /// Two triangles sharing more than two vertex indices.
    Doppelganger,
}

pub trait FaceMetrics<V, N, S>
where
    V: Clone + Debug,
    S: RealField,
{
    fn area(&self) -> S;
    fn normal(&self) -> N;
    fn unit_normal(&self) -> N;
    fn centroid(&self) -> V;
}

impl<'r, R: RedgeContainers, S> FaceMetrics<VertData<R>, VertData<R>, S> for FaceHandle<'r, R>
where
    VertData<R>: InnerSpace<S>,
    S: RealField,
{
    // TODO: only works on triangular faces for now.
    fn area(&self) -> S {
        self.normal().norm() / S::from(2.0).unwrap()
    }

    fn normal(&self) -> VertData<R> {
        let p1 = self.hedge().source().data().clone();
        let p2 = self.hedge().face_next().source().data().clone();
        let p3 = self.hedge().face_prev().source().data().clone();

        let e1 = p2 - p1.clone();
        let e2 = p3 - p1;

        e1.cross(&e2)
    }

    fn unit_normal(&self) -> VertData<R> {
        self.normal().normalized()
    }

    fn centroid(&self) -> VertData<R> {
        let mut centroid = VertData::<R>::default();
        let mut count = 0;
        for v in self.vertices() {
            centroid += v.data().clone();
            count += 1;
        }

        centroid * (S::from(1.0).unwrap() / S::from(count).unwrap())
    }
}<|MERGE_RESOLUTION|>--- conflicted
+++ resolved
@@ -64,8 +64,6 @@
         None
     }
 
-<<<<<<< HEAD
-=======
     #[inline]
     pub fn is_isolated(&'r self) -> bool {
         self.hedge()
@@ -73,7 +71,6 @@
             .all(|h| h.radial_loop().count() == 1)
     }
 
->>>>>>> 439dada8
     /// Count the number of sides in the face.
     pub fn side_count(&self) -> usize {
         self.hedge().face_loop().count()
