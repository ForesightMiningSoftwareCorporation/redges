--- conflicted
+++ resolved
@@ -233,11 +233,7 @@
 
             if let Some(fid) = edge
                 .hedge()
-<<<<<<< HEAD
-                .radial_neighbours()
-=======
                 .radial_loop()
->>>>>>> 22b15cbb
                 .map(|h| h.face().id())
                 .find(|f| *f != self.last_face)
             {
