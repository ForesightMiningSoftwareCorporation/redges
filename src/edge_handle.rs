--- conflicted
+++ resolved
@@ -106,15 +106,7 @@
         let set1: Vec<VertId> = v1.neighbours().map(|v| v.id()).collect();
         let count = v2.neighbours().filter(|v| set1.contains(&v.id())).count();
 
-<<<<<<< HEAD
-        if count != 2 {
-            return false;
-        }
-
-        if count != 2 {
-=======
         if count > 2 {
->>>>>>> 22b15cbb
             return false;
         }
 
