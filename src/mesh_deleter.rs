use std::{
    collections::{BTreeMap, BTreeSet, HashMap},
    ops::Index,
    usize,
};

use linear_isomorphic::RealField;

use crate::{
    container_trait::{
        FaceAttributeGetter, FaceData, PrimitiveContainer, RedgeContainers, VertData,
    },
<<<<<<< HEAD
    face_handle::FaceDegeneracies,
    helpers::{
        digon_holes_to_edge, digon_to_edge, disable_edge_meta, disable_face_meta,
        disable_hedge_meta, disable_vert_meta, hedge_collapse, join_vertex_cycles_at,
        remove_edge_from_cycle, remove_hedge_from_radial,
=======
    edge_handle,
    face_handle::{FaceDegeneracies, FaceMetrics},
    helpers::{
        digon_holes_to_edge, digon_to_edge, disable_edge_meta, disable_face_meta,
        disable_hedge_meta, disable_vert_meta, hedge_collapse, join_radial_cycles,
        join_vertex_cycles, join_vertex_cycles_at, remove_edge_from_cycle,
        remove_hedge_from_radial,
>>>>>>> 4f57476f
    },
    EdgeId, Endpoint, FaceId, HedgeId, Redge, VertId,
};

/// Helper macro to avoid redundancy when defragmenting mesh data.
macro_rules! compact_mesh_data {
    ($self:ident, $data:ident, $meta:ident) => {
        debug_assert!(
            $self.mesh.$data.len() == $self.mesh.$meta.len() || $self.mesh.$data.len() == 0
        );
        let mut count = 0;
        for i in 0..$self.mesh.$meta.len() {
            if !$self.mesh.$meta[i].is_active {
                continue;
            };

            $self.mesh.$meta[count] = $self.mesh.$meta[i].clone();
            let data = $self.mesh.$data.get(i as u64).clone();

            if $self.mesh.$data.len() > 0 {
                *$self.mesh.$data.get_mut(count as u64) = data;
            }

            count += 1;
        }

        $self.mesh.$meta = $self.mesh.$meta[0..count].to_vec();
        $self.mesh.$data.resize(count.min($self.mesh.$data.len()));
    };
}

pub struct MeshDeleter<R: RedgeContainers> {
    pub(crate) mesh: Redge<R>,
    deleted_verts: usize,
    deleted_edges: usize,
    deleted_faces: usize,
}

impl<R: RedgeContainers> MeshDeleter<R> {
    pub fn start_deletion(mesh: Redge<R>) -> Self {
        Self {
            mesh,
            deleted_verts: 0,
            deleted_edges: 0,
            deleted_faces: 0,
        }
    }

    pub fn end_deletion(mut self) -> Redge<R> {
        let (vert_frag, edge_frag, hedge_frag, face_frag) = self.compute_fragmentation_maps();
        self.apply_defragmentation_maps(vert_frag, edge_frag, hedge_frag, face_frag);
        self.mesh
    }

    pub fn mesh(&mut self) -> &mut Redge<R> {
        &mut self.mesh
    }

    pub fn active_vert_count(&self) -> usize {
        self.mesh.vert_count() - self.deleted_verts
    }

    pub fn active_edge_count(&self) -> usize {
        self.mesh.edge_count() - self.deleted_edges
    }

    pub fn active_face_count(&self) -> usize {
        self.mesh.face_count() - self.deleted_faces
    }

    pub fn compute_fragmentation_maps(
        &self,
    ) -> (
        HashMap<VertId, usize>,
        HashMap<EdgeId, usize>,
        HashMap<HedgeId, usize>,
        HashMap<FaceId, usize>,
    ) {
        let mut vertex_fragmentation = HashMap::<VertId, usize>::new();
        let mut counter = 0;
        for v in self.mesh.verts_meta.iter() {
            if v.is_active {
                vertex_fragmentation.insert(v.id, counter);
                counter += 1;
            }
        }
        vertex_fragmentation.insert(VertId::ABSENT, usize::MAX);

        let mut edge_fragmentation = HashMap::<EdgeId, usize>::new();
        let mut counter = 0;
        for e in self.mesh.edges_meta.iter() {
            if e.is_active {
                edge_fragmentation.insert(e.id, counter);
                counter += 1;
            }
        }
        edge_fragmentation.insert(EdgeId::ABSENT, usize::MAX);

        let mut hedge_fragmentation = HashMap::<HedgeId, usize>::new();
        let mut counter = 0;
        for h in self.mesh.hedges_meta.iter() {
            if h.is_active {
                hedge_fragmentation.insert(h.id, counter);
                counter += 1;
            }
        }
        hedge_fragmentation.insert(HedgeId::ABSENT, usize::MAX);

        let mut face_fragmentation = HashMap::<FaceId, usize>::new();
        let mut counter = 0;
        for f in self.mesh.faces_meta.iter() {
            if f.is_active {
                face_fragmentation.insert(f.id, counter);
                counter += 1;
            }
        }
        face_fragmentation.insert(FaceId::ABSENT, usize::MAX);

        (
            vertex_fragmentation,
            edge_fragmentation,
            hedge_fragmentation,
            face_fragmentation,
        )
    }

    fn apply_defragmentation_maps(
        &mut self,
        vert_frag: HashMap<VertId, usize>,
        edge_frag: HashMap<EdgeId, usize>,
        hedge_frag: HashMap<HedgeId, usize>,
        face_frag: HashMap<FaceId, usize>,
    ) {
        for v in self.mesh.verts_meta.iter_mut() {
            if !v.is_active {
                continue;
            }
            v.id = VertId(*vert_frag.get(&v.id).unwrap());
            v.edge_id = EdgeId(*edge_frag.get(&v.edge_id).unwrap());
        }

        for e in self.mesh.edges_meta.iter_mut() {
            if !e.is_active {
                continue;
            }
            e.id = EdgeId(*edge_frag.get(&e.id).unwrap());

            e.vert_ids[0] = VertId(*vert_frag.get(&e.vert_ids[0]).unwrap());
            e.vert_ids[1] = VertId(*vert_frag.get(&e.vert_ids[1]).unwrap());

            e.hedge_id = HedgeId(*hedge_frag.get(&e.hedge_id).unwrap());

            e.v1_cycle.next_edge = EdgeId(*edge_frag.get(&e.v1_cycle.next_edge).unwrap());
            e.v1_cycle.prev_edge = EdgeId(*edge_frag.get(&e.v1_cycle.prev_edge).unwrap());

            e.v2_cycle.next_edge = EdgeId(*edge_frag.get(&e.v2_cycle.next_edge).unwrap());
            e.v2_cycle.prev_edge = EdgeId(*edge_frag.get(&e.v2_cycle.prev_edge).unwrap());
        }

        for h in self.mesh.hedges_meta.iter_mut() {
            if !h.is_active {
                continue;
            }

            h.id = HedgeId(*hedge_frag.get(&h.id).unwrap());
            h.source_id = VertId(*vert_frag.get(&h.source_id).unwrap());
            h.edge_id = EdgeId(*edge_frag.get(&h.edge_id).unwrap());
            h.radial_next_id = HedgeId(*hedge_frag.get(&h.radial_next_id).unwrap());
            h.radial_prev_id = HedgeId(*hedge_frag.get(&h.radial_prev_id).unwrap());
            h.face_next_id = HedgeId(*hedge_frag.get(&h.face_next_id).unwrap());
            h.face_prev_id = HedgeId(*hedge_frag.get(&h.face_prev_id).unwrap());
            h.face_id = FaceId(*face_frag.get(&h.face_id).unwrap());
        }

        for f in self.mesh.faces_meta.iter_mut() {
            if !f.is_active {
                continue;
            }

            f.id = FaceId(*face_frag.get(&f.id).unwrap());
            f.hedge_id = HedgeId(*hedge_frag.get(&f.hedge_id).unwrap());
        }

        compact_mesh_data!(self, vert_data, verts_meta);
        compact_mesh_data!(self, edge_data, edges_meta);
        compact_mesh_data!(self, face_data, faces_meta);

        let mut count = 0;
        for i in 0..self.mesh.hedges_meta.len() {
            if !self.mesh.hedges_meta[i].is_active {
                continue;
            };

            self.mesh.hedges_meta[count] = self.mesh.hedges_meta[i].clone();

            count += 1;
        }

        self.mesh.hedges_meta.truncate(count);
    }

    pub fn remove_face(&mut self, face_id: FaceId) {
        let face_hedges: Vec<_> = self
            .mesh
            .face_handle(face_id)
            .hedge()
            .face_loop()
            .map(|h| h.id())
            .collect();

        for hid in &face_hedges {
            let p = self.mesh.hedges_meta[hid.to_index()].radial_next_id;
            let e = self.mesh.hedges_meta[p.to_index()].edge_id;
            remove_hedge_from_radial(*hid, &mut self.mesh);

            debug_assert!(self.mesh.hedges_meta[p.to_index()].edge_id == e);
        }

        for hid in face_hedges {
            disable_hedge_meta(hid, &mut self.mesh);
        }

        disable_face_meta(face_id, &mut self.mesh);

        self.deleted_faces += 1;
    }

    pub fn remove_edge(&mut self, edge_id: EdgeId) {
        let edge_handle = self.mesh.edge_handle(edge_id);
        let incident_faces: Vec<_> = if edge_handle.has_hedge() {
            edge_handle
                .hedge()
                .radial_loop()
                .map(|h| h.face().id())
                .collect()
        } else {
            Vec::new()
        };

        let [v1, v2] = edge_handle.vertex_ids();
        let v1_safe_edge = edge_handle
            .v1()
            .star_edges()
            .find(|e| e.id() != edge_id)
            .map_or(EdgeId::ABSENT, |e| e.id());

        let v2_safe_edge = edge_handle
            .v2()
            .star_edges()
            .find(|e| e.id() != edge_id)
            .map_or(EdgeId::ABSENT, |e| e.id());

        for fid in incident_faces {
            self.remove_face(fid);
        }

        remove_edge_from_cycle(edge_id, crate::Endpoint::V1, &mut self.mesh);
        remove_edge_from_cycle(edge_id, crate::Endpoint::V2, &mut self.mesh);

        disable_edge_meta(edge_id, &mut self.mesh);

        self.mesh.verts_meta[v1.to_index()].edge_id = v1_safe_edge;
        self.mesh.verts_meta[v2.to_index()].edge_id = v2_safe_edge;

        if v1_safe_edge == EdgeId::ABSENT {
            disable_vert_meta(v1, &mut self.mesh);
        }

        if v2_safe_edge == EdgeId::ABSENT {
            disable_vert_meta(v2, &mut self.mesh);
        }

        self.deleted_edges += 1;
    }

    pub fn remove_vert(&mut self, vert_id: VertId) {
        let faces_to_remove: Vec<_> = self
            .mesh
            .vert_handle(vert_id)
            .incident_faces()
            .map(|f| f.id())
            .collect();

        for fid in faces_to_remove {
            self.remove_face(fid);
        }

        let edges_to_remove: Vec<_> = self
            .mesh
            .vert_handle(vert_id)
            .star_edges()
            .map(|f| f.id())
            .collect();

        for eid in edges_to_remove {
            self.remove_edge(eid);
        }

        self.deleted_verts += 1;
        disable_vert_meta(vert_id, &mut self.mesh);
    }

<<<<<<< HEAD
=======
    /// Inspect the mesh for overlapping faces and remove them. This is
    /// expensive so only use it if you can't demonstrate that the mesh is manifold.
    pub fn remove_overlapping_faces(&mut self) {
        let faces_ids = self.mesh.meta_faces().map(|f| f.id()).collect::<Vec<_>>();

        for fid in faces_ids {
            let handle = self.mesh.face_handle(fid);
            if !handle.is_active() {
                continue;
            }

            let status = handle.check_degeneracies();
            if status == FaceDegeneracies::Doppelganger {
                self.remove_face(fid);
            }
        }
    }

>>>>>>> 4f57476f
    // Note: There's no doubt this could be made more efficient, but
    // protecting the invariants is very hard. Don't touch this function
    // unless there's a REALLY compelling case it needs to be done.
    //
    // If you plan on modifying this function please read `docs/redge.pdf`.
    //
<<<<<<< HEAD
    /// Currently only works for triangular faces.
    fn collapse_edge<S>(&mut self, edge_id: EdgeId) -> VertId
=======
    /// Currently only works for triangular faces. Only call on edges that
    /// have faces pointing to them.
    #[deprecated]
    pub fn collapse_edge<S>(&mut self, edge_id: EdgeId) -> VertId
>>>>>>> 4f57476f
    where
        VertData<R>: Index<usize, Output = S>,
        S: RealField,
    {
        // Collect all necessary elements before breaking the topology.
        let edge_handle = self.mesh.edge_handle(edge_id);
        let hedges_to_collapse: Vec<_> =
            edge_handle.hedge().radial_loop().map(|h| h.id()).collect();

        let mut v1_edges: Vec<_> = edge_handle
            .v1()
            .star_edges()
            .map(|e| e.id())
            .filter(|id| *id != edge_id)
            .collect();
        let mut v2_edges: Vec<_> = edge_handle
            .v2()
            .star_edges()
            .map(|e| e.id())
            .filter(|id| *id != edge_id)
            .collect();

        // Find and delete any edges that also connect these two endpoints.
        let degenerate = v1_edges
            .iter()
            .copied()
            .collect::<BTreeSet<_>>()
            .intersection(&v2_edges.iter().copied().collect::<BTreeSet<_>>())
            .copied()
            .collect::<BTreeSet<_>>();

        for eid in &degenerate {
            self.remove_edge(*eid);
        }
        // Keep only sane edges.
        v1_edges.retain(|eid| !degenerate.contains(&eid));
        v2_edges.retain(|eid| !degenerate.contains(&eid));

        let edge_handle = self.mesh.edge_handle(edge_id);

        let v1 = edge_handle.v1().id();
        let v2 = edge_handle.v2().id();

        // For safety, make sure that v1 does not point to the current edge. Since we are about to remove it.
        self.mesh.verts_meta[v1.to_index()].edge_id = if !v1_edges.is_empty() {
            v1_edges[0]
        } else if !v2_edges.is_empty() {
            v2_edges[0]
        } else {
            EdgeId::ABSENT
        };

        remove_edge_from_cycle(edge_id, Endpoint::V1, &mut self.mesh);
        remove_edge_from_cycle(edge_id, Endpoint::V2, &mut self.mesh);

        // Join the hedges of each face.
        for hid in hedges_to_collapse {
            hedge_collapse(hid, &mut self.mesh);
        }

        // Update the edges incident on v2 to point to v1 instead.
        for eid in &v2_edges {
            *self.mesh.edges_meta[eid.to_index()].at(v2) = v1;

            let hedges: Vec<HedgeId> = self
                .mesh
                .edge_handle(*eid)
                .hedge()
                .radial_loop()
                .map(|h| h.id())
                .collect();

            // Make sure that any hedges orbitting this edge have their sources updated appropriately.
            for hid in hedges {
                if self.mesh.hedges_meta[hid.to_index()].source_id == v2 {
                    self.mesh.hedges_meta[hid.to_index()].source_id = v1;
                }
            }
        }

        if !v1_edges.is_empty() && !v2_edges.is_empty() {
            join_vertex_cycles_at(v1_edges[0], v2_edges[0], v1, &mut self.mesh);
        }

        disable_edge_meta(edge_id, &mut self.mesh);
        disable_vert_meta(v2, &mut self.mesh);
        self.deleted_verts += 1;
<<<<<<< HEAD

        v1

        // disable_edge_meta(edge_id, &mut self.mesh);
        // disable_vert_meta(v2, &mut self.mesh);
        // self.deleted_verts += 1;

        // v1
    }

    /// Prefer this over `collapse_edge`. This will guarantee that the
    /// resulting mesh has no degenerate geoemtry.
    pub fn collapse_edge_and_fix<S>(&mut self, edge_id: EdgeId) -> VertId
    where
        VertData<R>: Index<usize, Output = S>,
        S: RealField,
        FaceData<R>: FaceAttributeGetter<S>,
    {
        // Collect all necessary elements before breaking the topology.
        let edge_handle = self.mesh.edge_handle(edge_id);
        let faces = edge_handle
            .hedge()
            .radial_loop()
            .map(|h| h.face().id())
            .collect::<Vec<_>>();

        let vid = self.collapse_edge(edge_id);

        // TODO: This should be the true logic, however, on the stanford dragon,
        // there is one particular vertex where edges keep getting collapsed
        // in a weird way that creates a vertex with a large valence.
        // This doesn't happen when we follow the original radial order of the faces.
        // This is likely indicative that something in the quadrics simplification
        // is very sensitive to order, but I am not sure what and time is a resource.
        // Keep this in mind, we will likely need to revisit this bug.

        // // Collapsing an edge touching triangular faces will create digons.
        // // find all of them and turn them into edges, for sanity.
        // let digons: Vec<_> = self
        //     .mesh
        //     .vert_handle(vid)
        //     .incident_faces()
        //     .filter(|f| f.side_count() == 2)
        //     .map(|f| f.id())
        //     .collect();
=======
>>>>>>> 4f57476f

        for face in faces {
            if self.mesh.face_handle(face).side_count() == 2 {
                digon_to_edge(face, &mut self.mesh);
                self.deleted_faces += 1;
                self.deleted_edges += 1;
            }
        }

<<<<<<< HEAD
        // Collapsing an edge in a triangular hole creates a hole with only two edges.
        // These holes are invisible and really hard to deal with, so just close them.
        let mut digon_holes = BTreeMap::new();
=======
        v1
    }

    fn collapse_edge_exp<S>(&mut self, edge_id: EdgeId) -> VertId
    where
        VertData<R>: Index<usize, Output = S>,
        S: RealField,
    {
        // Collect all necessary elements before breaking the topology.
        let edge_handle = self.mesh.edge_handle(edge_id);
        let hedges_to_collapse: Vec<_> =
            edge_handle.hedge().radial_loop().map(|h| h.id()).collect();

        let mut v1_edges: Vec<_> = edge_handle
            .v1()
            .star_edges()
            .map(|e| e.id())
            .filter(|id| *id != edge_id)
            .collect();
        let mut v2_edges: Vec<_> = edge_handle
            .v2()
            .star_edges()
            .map(|e| e.id())
            .filter(|id| *id != edge_id)
            .collect();

        // Find and delete any edges that also connect these two endpoints.
        let degenerate = v1_edges
            .iter()
            .copied()
            .collect::<BTreeSet<_>>()
            .intersection(&v2_edges.iter().copied().collect::<BTreeSet<_>>())
            .copied()
            .collect::<BTreeSet<_>>();

        for eid in &degenerate {
            self.remove_edge(*eid);
        }
        // Keep only sane edges.
        v1_edges.retain(|eid| !degenerate.contains(&eid));
        v2_edges.retain(|eid| !degenerate.contains(&eid));

        let edge_handle = self.mesh.edge_handle(edge_id);

        let v1 = edge_handle.v1().id();
        let v2 = edge_handle.v2().id();

        // For safety, make sure that v1 does not point to the current edge. Since we are about to remove it.
        self.mesh.verts_meta[v1.to_index()].edge_id = if !v1_edges.is_empty() {
            v1_edges[0]
        } else if !v2_edges.is_empty() {
            v2_edges[0]
        } else {
            EdgeId::ABSENT
        };

        remove_edge_from_cycle(edge_id, Endpoint::V1, &mut self.mesh);
        remove_edge_from_cycle(edge_id, Endpoint::V2, &mut self.mesh);

        // Join the hedges of each face.
        for hid in hedges_to_collapse {
            hedge_collapse(hid, &mut self.mesh);
        }

        // Update the edges incident on v2 to point to v1 instead.
        for eid in &v2_edges {
            *self.mesh.edges_meta[eid.to_index()].at(v2) = v1;

            let hedges: Vec<HedgeId> = self
                .mesh
                .edge_handle(*eid)
                .hedge()
                .radial_loop()
                .map(|h| h.id())
                .collect();

            // Make sure that any hedges orbitting this edge have their sources updated appropriately.
            for hid in hedges {
                if self.mesh.hedges_meta[hid.to_index()].source_id == v2 {
                    self.mesh.hedges_meta[hid.to_index()].source_id = v1;
                }
            }
        }

        if !v1_edges.is_empty() && !v2_edges.is_empty() {
            join_vertex_cycles_at(v1_edges[0], v2_edges[0], v1, &mut self.mesh);
        }

        disable_edge_meta(edge_id, &mut self.mesh);
        disable_vert_meta(v2, &mut self.mesh);
        self.deleted_verts += 1;
>>>>>>> 4f57476f

        for edge in self
            .mesh
            .vert_handle(vid)
            .star_edges()
            .filter(|e| e.is_boundary())
        {
            // A digon hole is defined by two boundary edges with the same endpoints.
            let val = digon_holes.entry(edge.opposite(vid)).or_insert(vec![]);
            val.push(edge.id());
        }

        digon_holes.retain(|_, l| l.len() >= 2);

        for (_, digons) in digon_holes {
            digon_holes_to_edge(digons, &mut self.mesh);
        }

        // Find all faces which overlap in space (i.e. identical faces).
        let dihedron_faces: Vec<_> = self
            .mesh
            .vert_handle(vid)
            .incident_faces()
            .filter(|f| f.check_degeneracies() == FaceDegeneracies::Doppelganger)
            .collect();

        let mut victim_dihedron_faces = BTreeSet::new();
        for dihedron in dihedron_faces {
            // See if we have already victimized the other face in the dihedron. If we have not
            // then we victimize this face.
            if !victim_dihedron_faces.contains(&dihedron.hedge().radial_next().face().id()) {
                victim_dihedron_faces.insert(dihedron.id());
            }
        }

        for victim_dihedron in victim_dihedron_faces {
            self.remove_face(victim_dihedron);
        }

        vid
    }

    pub fn collapse_edge_and_fix_exp<S>(&mut self, edge_id: EdgeId) -> VertId
    where
        VertData<R>: Index<usize, Output = S>,
        S: RealField,
        FaceData<R>: FaceAttributeGetter<S>,
    {
        // Collect all necessary elements before breaking the topology.
        let edge_handle = self.mesh.edge_handle(edge_id);
        let faces = edge_handle
            .hedge()
            .radial_loop()
            .map(|h| h.face().id())
            .collect::<Vec<_>>();

        let dbg_faces: Vec<_> = edge_handle
            .hedge()
            .radial_loop()
            .map(|h| h.face().id())
            .collect();

        for (i, f) in edge_handle
            .hedge()
            .radial_loop()
            .map(|h| h.face().id())
            .enumerate()
        {
            let verts: Vec<_> = self
                .mesh
                .face_handle(f)
                .vertices()
                .map(|v| v.data().clone())
                .collect();
            let vert_ids: Vec<_> = self.mesh.face_handle(f).vertex_ids().collect();
        }

        let vid = self.collapse_edge_exp(edge_id);

        // TODO: This should be the true logic, however, on the stanford dragon,
        // there is one particular vertex where edges keep getting collapsed
        // in a weird way that creates a vertex with a large valence.
        // This doesn't happen when we follow the original radial order of the faces.
        // This is likely indicative that something in the quadrics simplification
        // is very sensitive to order, but I am not sure what and time is a resource.
        // Keep this in mind, we will likely need to revisit this bug.

        // // Collapsing an edge touching triangular faces will create digons.
        // // find all of them and turn them into edges, for sanity.
        // let digons: Vec<_> = self
        //     .mesh
        //     .vert_handle(vid)
        //     .incident_faces()
        //     .filter(|f| f.side_count() == 2)
        //     .map(|f| f.id())
        //     .collect();

        for face in faces {
            if self.mesh.face_handle(face).side_count() == 2 {
                digon_to_edge(face, &mut self.mesh);
                self.deleted_faces += 1;
                self.deleted_edges += 1;
            }
        }

        // Collapsing an edge in a triangular hole creates a hole with only two edges.
        // These holes are invisible and really hard to deal with, so just close them.
        let mut digon_holes = BTreeMap::new();
        for edge in self
            .mesh
            .vert_handle(vid)
            .star_edges()
            .filter(|e| e.is_boundary())
        {
            // A digon hole is defined by two boundary edges with the same endpoints.
            let val = digon_holes.entry(edge.opposite(vid)).or_insert(vec![]);
            val.push(edge.id());
        }

        digon_holes.retain(|_, l| l.len() >= 2);

        for (_, digons) in digon_holes {
            digon_holes_to_edge(digons, &mut self.mesh);
        }

        // Find all faces which overlap in space (i.e. identical faces).
        let dihedron_faces: Vec<_> = self
            .mesh
            .vert_handle(vid)
            .incident_faces()
            .filter(|f| f.check_degeneracies() == FaceDegeneracies::Doppelganger)
            .collect();

        let mut victim_dihedron_faces = BTreeSet::new();
        for dihedron in dihedron_faces {
            // See if we have already victimized the other face in the dihedron. If we have not
            // then we victimize this face.
            if !victim_dihedron_faces.contains(&dihedron.hedge().radial_next().face().id()) {
                victim_dihedron_faces.insert(dihedron.id());
            }
        }

        // Kill one of the dihedrons.
        for victim_dihedron in victim_dihedron_faces {
            self.remove_face(victim_dihedron);
        }

        vid
    }

    pub fn update_face_corners<S: RealField>(&mut self, vid: VertId)
    where
        FaceData<R>: FaceAttributeGetter<S>,
    {
        // Find all faces incident on this vertex.
        let fids: Vec<_> = self
            .mesh
            .vert_handle(vid)
            .incident_faces()
            .map(|f| f.id())
            .collect();

        // For each such face, see if we need to update one of its corners.
        for fid in fids {
            let face_handle = self.mesh.face_handle(fid);
            // Get the current topology ids, as well as the stored ids inside the face data.
            let vert_ids: Vec<_> = face_handle.vertex_ids().collect();
            let data_ids = face_handle.data().attribute_vertices().to_vec();

            // See if there is a vertex id in the face data which is not present in the topology.
            let index = data_ids
                .iter()
                .position(|id| !vert_ids.iter().any(|vid| *vid == *id));
            // If such a vertex exists then it must be the current verex.
            match index {
                Some(i) => {
                    self.mesh.face_data(fid).attribute_vertices_mut()[i] = vid;
                }
                _ => {}
            }
        }
    }
}

#[cfg(test)]
mod tests {
    use crate::validation::{manifold_state, RedgeManifoldness};
    use crate::wavefront_loader::ObjData;

    use super::*;

    #[test]
    fn test_edge_collapse() {
        let ObjData {
            vertices,
            vertex_face_indices,
            ..
        } = ObjData::from_disk_file("assets/loop_cube.obj");

        let redge = Redge::<(_, _, _)>::new(
            vertices,
            (),
            (),
            vertex_face_indices
                .iter()
                .map(|f| f.iter().map(|&i| i as usize)),
        );

        let state = manifold_state(&redge);
        debug_assert!(state == RedgeManifoldness::IsManifold, "{:?}", state);

        let mut deleter = MeshDeleter::start_deletion(redge);
        deleter.collapse_edge_and_fix(EdgeId(0));

        let state = manifold_state(deleter.mesh());
        debug_assert!(state == RedgeManifoldness::IsManifold, "{:?}", state);

        let redge = deleter.end_deletion();

        let (vs, fs, _) = redge.to_face_list();
        ObjData::export(&(&vs, &fs), "out/loop_cube.obj");
    }
}<|MERGE_RESOLUTION|>--- conflicted
+++ resolved
@@ -10,21 +10,11 @@
     container_trait::{
         FaceAttributeGetter, FaceData, PrimitiveContainer, RedgeContainers, VertData,
     },
-<<<<<<< HEAD
     face_handle::FaceDegeneracies,
     helpers::{
         digon_holes_to_edge, digon_to_edge, disable_edge_meta, disable_face_meta,
         disable_hedge_meta, disable_vert_meta, hedge_collapse, join_vertex_cycles_at,
         remove_edge_from_cycle, remove_hedge_from_radial,
-=======
-    edge_handle,
-    face_handle::{FaceDegeneracies, FaceMetrics},
-    helpers::{
-        digon_holes_to_edge, digon_to_edge, disable_edge_meta, disable_face_meta,
-        disable_hedge_meta, disable_vert_meta, hedge_collapse, join_radial_cycles,
-        join_vertex_cycles, join_vertex_cycles_at, remove_edge_from_cycle,
-        remove_hedge_from_radial,
->>>>>>> 4f57476f
     },
     EdgeId, Endpoint, FaceId, HedgeId, Redge, VertId,
 };
@@ -327,8 +317,6 @@
         disable_vert_meta(vert_id, &mut self.mesh);
     }
 
-<<<<<<< HEAD
-=======
     /// Inspect the mesh for overlapping faces and remove them. This is
     /// expensive so only use it if you can't demonstrate that the mesh is manifold.
     pub fn remove_overlapping_faces(&mut self) {
@@ -347,22 +335,14 @@
         }
     }
 
->>>>>>> 4f57476f
     // Note: There's no doubt this could be made more efficient, but
     // protecting the invariants is very hard. Don't touch this function
     // unless there's a REALLY compelling case it needs to be done.
     //
     // If you plan on modifying this function please read `docs/redge.pdf`.
     //
-<<<<<<< HEAD
     /// Currently only works for triangular faces.
     fn collapse_edge<S>(&mut self, edge_id: EdgeId) -> VertId
-=======
-    /// Currently only works for triangular faces. Only call on edges that
-    /// have faces pointing to them.
-    #[deprecated]
-    pub fn collapse_edge<S>(&mut self, edge_id: EdgeId) -> VertId
->>>>>>> 4f57476f
     where
         VertData<R>: Index<usize, Output = S>,
         S: RealField,
@@ -450,19 +430,10 @@
         disable_edge_meta(edge_id, &mut self.mesh);
         disable_vert_meta(v2, &mut self.mesh);
         self.deleted_verts += 1;
-<<<<<<< HEAD
 
         v1
-
-        // disable_edge_meta(edge_id, &mut self.mesh);
-        // disable_vert_meta(v2, &mut self.mesh);
-        // self.deleted_verts += 1;
-
-        // v1
-    }
-
-    /// Prefer this over `collapse_edge`. This will guarantee that the
-    /// resulting mesh has no degenerate geoemtry.
+    }
+
     pub fn collapse_edge_and_fix<S>(&mut self, edge_id: EdgeId) -> VertId
     where
         VertData<R>: Index<usize, Output = S>,
@@ -496,210 +467,6 @@
         //     .filter(|f| f.side_count() == 2)
         //     .map(|f| f.id())
         //     .collect();
-=======
->>>>>>> 4f57476f
-
-        for face in faces {
-            if self.mesh.face_handle(face).side_count() == 2 {
-                digon_to_edge(face, &mut self.mesh);
-                self.deleted_faces += 1;
-                self.deleted_edges += 1;
-            }
-        }
-
-<<<<<<< HEAD
-        // Collapsing an edge in a triangular hole creates a hole with only two edges.
-        // These holes are invisible and really hard to deal with, so just close them.
-        let mut digon_holes = BTreeMap::new();
-=======
-        v1
-    }
-
-    fn collapse_edge_exp<S>(&mut self, edge_id: EdgeId) -> VertId
-    where
-        VertData<R>: Index<usize, Output = S>,
-        S: RealField,
-    {
-        // Collect all necessary elements before breaking the topology.
-        let edge_handle = self.mesh.edge_handle(edge_id);
-        let hedges_to_collapse: Vec<_> =
-            edge_handle.hedge().radial_loop().map(|h| h.id()).collect();
-
-        let mut v1_edges: Vec<_> = edge_handle
-            .v1()
-            .star_edges()
-            .map(|e| e.id())
-            .filter(|id| *id != edge_id)
-            .collect();
-        let mut v2_edges: Vec<_> = edge_handle
-            .v2()
-            .star_edges()
-            .map(|e| e.id())
-            .filter(|id| *id != edge_id)
-            .collect();
-
-        // Find and delete any edges that also connect these two endpoints.
-        let degenerate = v1_edges
-            .iter()
-            .copied()
-            .collect::<BTreeSet<_>>()
-            .intersection(&v2_edges.iter().copied().collect::<BTreeSet<_>>())
-            .copied()
-            .collect::<BTreeSet<_>>();
-
-        for eid in &degenerate {
-            self.remove_edge(*eid);
-        }
-        // Keep only sane edges.
-        v1_edges.retain(|eid| !degenerate.contains(&eid));
-        v2_edges.retain(|eid| !degenerate.contains(&eid));
-
-        let edge_handle = self.mesh.edge_handle(edge_id);
-
-        let v1 = edge_handle.v1().id();
-        let v2 = edge_handle.v2().id();
-
-        // For safety, make sure that v1 does not point to the current edge. Since we are about to remove it.
-        self.mesh.verts_meta[v1.to_index()].edge_id = if !v1_edges.is_empty() {
-            v1_edges[0]
-        } else if !v2_edges.is_empty() {
-            v2_edges[0]
-        } else {
-            EdgeId::ABSENT
-        };
-
-        remove_edge_from_cycle(edge_id, Endpoint::V1, &mut self.mesh);
-        remove_edge_from_cycle(edge_id, Endpoint::V2, &mut self.mesh);
-
-        // Join the hedges of each face.
-        for hid in hedges_to_collapse {
-            hedge_collapse(hid, &mut self.mesh);
-        }
-
-        // Update the edges incident on v2 to point to v1 instead.
-        for eid in &v2_edges {
-            *self.mesh.edges_meta[eid.to_index()].at(v2) = v1;
-
-            let hedges: Vec<HedgeId> = self
-                .mesh
-                .edge_handle(*eid)
-                .hedge()
-                .radial_loop()
-                .map(|h| h.id())
-                .collect();
-
-            // Make sure that any hedges orbitting this edge have their sources updated appropriately.
-            for hid in hedges {
-                if self.mesh.hedges_meta[hid.to_index()].source_id == v2 {
-                    self.mesh.hedges_meta[hid.to_index()].source_id = v1;
-                }
-            }
-        }
-
-        if !v1_edges.is_empty() && !v2_edges.is_empty() {
-            join_vertex_cycles_at(v1_edges[0], v2_edges[0], v1, &mut self.mesh);
-        }
-
-        disable_edge_meta(edge_id, &mut self.mesh);
-        disable_vert_meta(v2, &mut self.mesh);
-        self.deleted_verts += 1;
->>>>>>> 4f57476f
-
-        for edge in self
-            .mesh
-            .vert_handle(vid)
-            .star_edges()
-            .filter(|e| e.is_boundary())
-        {
-            // A digon hole is defined by two boundary edges with the same endpoints.
-            let val = digon_holes.entry(edge.opposite(vid)).or_insert(vec![]);
-            val.push(edge.id());
-        }
-
-        digon_holes.retain(|_, l| l.len() >= 2);
-
-        for (_, digons) in digon_holes {
-            digon_holes_to_edge(digons, &mut self.mesh);
-        }
-
-        // Find all faces which overlap in space (i.e. identical faces).
-        let dihedron_faces: Vec<_> = self
-            .mesh
-            .vert_handle(vid)
-            .incident_faces()
-            .filter(|f| f.check_degeneracies() == FaceDegeneracies::Doppelganger)
-            .collect();
-
-        let mut victim_dihedron_faces = BTreeSet::new();
-        for dihedron in dihedron_faces {
-            // See if we have already victimized the other face in the dihedron. If we have not
-            // then we victimize this face.
-            if !victim_dihedron_faces.contains(&dihedron.hedge().radial_next().face().id()) {
-                victim_dihedron_faces.insert(dihedron.id());
-            }
-        }
-
-        for victim_dihedron in victim_dihedron_faces {
-            self.remove_face(victim_dihedron);
-        }
-
-        vid
-    }
-
-    pub fn collapse_edge_and_fix_exp<S>(&mut self, edge_id: EdgeId) -> VertId
-    where
-        VertData<R>: Index<usize, Output = S>,
-        S: RealField,
-        FaceData<R>: FaceAttributeGetter<S>,
-    {
-        // Collect all necessary elements before breaking the topology.
-        let edge_handle = self.mesh.edge_handle(edge_id);
-        let faces = edge_handle
-            .hedge()
-            .radial_loop()
-            .map(|h| h.face().id())
-            .collect::<Vec<_>>();
-
-        let dbg_faces: Vec<_> = edge_handle
-            .hedge()
-            .radial_loop()
-            .map(|h| h.face().id())
-            .collect();
-
-        for (i, f) in edge_handle
-            .hedge()
-            .radial_loop()
-            .map(|h| h.face().id())
-            .enumerate()
-        {
-            let verts: Vec<_> = self
-                .mesh
-                .face_handle(f)
-                .vertices()
-                .map(|v| v.data().clone())
-                .collect();
-            let vert_ids: Vec<_> = self.mesh.face_handle(f).vertex_ids().collect();
-        }
-
-        let vid = self.collapse_edge_exp(edge_id);
-
-        // TODO: This should be the true logic, however, on the stanford dragon,
-        // there is one particular vertex where edges keep getting collapsed
-        // in a weird way that creates a vertex with a large valence.
-        // This doesn't happen when we follow the original radial order of the faces.
-        // This is likely indicative that something in the quadrics simplification
-        // is very sensitive to order, but I am not sure what and time is a resource.
-        // Keep this in mind, we will likely need to revisit this bug.
-
-        // // Collapsing an edge touching triangular faces will create digons.
-        // // find all of them and turn them into edges, for sanity.
-        // let digons: Vec<_> = self
-        //     .mesh
-        //     .vert_handle(vid)
-        //     .incident_faces()
-        //     .filter(|f| f.side_count() == 2)
-        //     .map(|f| f.id())
-        //     .collect();
 
         for face in faces {
             if self.mesh.face_handle(face).side_count() == 2 {
