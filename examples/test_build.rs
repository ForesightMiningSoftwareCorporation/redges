--- conflicted
+++ resolved
@@ -2,7 +2,6 @@
 use std::io::Write;
 
 use redges::container_trait::FaceAttributeGetter;
-use redges::mesh_deleter::MeshDeleter;
 use redges::quadric_simplification::{QuadricSimplificationConfig, SimplificationStrategy};
 use redges::VertId;
 use redges::{quadric_simplification, Redge};
@@ -80,8 +79,6 @@
 }
 
 fn main() {
-<<<<<<< HEAD
-=======
     // let mut obj_data = ObjData::from_disk_file("assets/suzanne.obj");
     // let mut obj_data = ObjData::from_disk_file("assets/melodia.obj");
     // let mut obj_data = ObjData::from_disk_file("assets/stanford_dragon.obj");
@@ -90,7 +87,6 @@
     // let mut obj_data = ObjData::from_disk_file("assets/plane.obj");
     // let mut obj_data = ObjData::from_disk_file("assets/topo.obj");
     // let mut obj_data = ObjData::from_disk_file("assets/rwtextured/RWT6/bridge_01.obj");
->>>>>>> 4f57476f
     let mut obj_data = ObjData::from_disk_file("assets/dragon.obj");
     if obj_data.uv_face_indices.is_empty() {
         obj_data.uvs = vec![nalgebra::Vector2::new(0., 0.)];
@@ -163,13 +159,8 @@
             .iter()
             .map(|l| l.clone().into_iter().map(|i| i as usize)),
     );
-<<<<<<< HEAD
     let (vs, _ids, fs) = redge.to_face_list();
     let _ = export_to_obj(&vs, &fs, "tmp/dbg_uvs_before.obj");
-=======
-    let (vs, ids, fs) = redge.to_face_list();
-    let _ = export_to_obj(&vs, &fs, "dbg_uvs_before.obj");
->>>>>>> 4f57476f
 
     let face_count_before = redge.face_count();
     let start = Instant::now();
@@ -189,13 +180,8 @@
     let duration = start.elapsed();
     println!("Time elapsed in simplify() is: {:?}", duration);
 
-<<<<<<< HEAD
     let (vs, _ids, fs) = redge.to_face_list();
     let _ = export_to_obj(&vs, &fs, "tmp/dbg_uvs_after.obj");
-=======
-    let (vs, ids, fs) = redge.to_face_list();
-    let _ = export_to_obj(&vs, &fs, "dbg_uvs_after.obj");
->>>>>>> 4f57476f
     std::process::exit(0);
     //===
 }